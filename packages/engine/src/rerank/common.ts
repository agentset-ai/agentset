--- conflicted
+++ resolved
@@ -1,8 +1,4 @@
-<<<<<<< HEAD
-import type { BaseNode, Metadata } from "@llamaindex/core/schema";
-=======
 import { VectorStoreResult } from "../vector-store/common/vector-store";
->>>>>>> 8aac6b4f
 
 export interface RerankOptions {
   limit: number;
