import type {
  SearchIterator,
  SearchResult,
  SelectFields,
} from "@azure/search-documents";
import {
  AzureKeyCredential,
  odata,
  SearchClient,
} from "@azure/search-documents";
import { TextNode } from "@llamaindex/core/schema";
import { metadataDictToNode } from "@llamaindex/core/vector-store";
<<<<<<< HEAD
=======
import { MetadataMode, TextNode } from "llamaindex";
>>>>>>> 8aac6b4f

import { env } from "../env";
import { VectorStoreResult } from "../vector-store/common/vector-store";

export type KeywordSearchChunk = {
  id: string;
  text: string;
  namespaceId: string;
  tenantId?: string | null;
  documentId: string;
  metadata: string;
  metadata_array?: {
    key: string;
    value: string;
  }[];
};

const topLevelMetadataKeys = [
  "namespaceId",
  "documentId",
  "tenantId",
] satisfies (keyof KeywordSearchChunk)[];

const keywordSearchClient = new SearchClient<KeywordSearchChunk>(
  env.AZURE_SEARCH_URL,
  env.AZURE_SEARCH_INDEX,
  new AzureKeyCredential(env.AZURE_SEARCH_KEY),
);

const safeParse = (json: string) => {
  try {
    return JSON.parse(json);
  } catch (error) {
    return null;
  }
};

export class KeywordStore {
  constructor(
    private readonly namespaceId: string,
    private readonly tenantId?: string,
  ) {}

  private async asyncIterableToArray<T extends object>(
    iterable: SearchIterator<T, SelectFields<T>>,
  ) {
    const results: SearchResult<T, SelectFields<T>>[] = [];
    for await (const result of iterable) {
      results.push(result);
    }
    return results;
  }

  private encodeId(id: string) {
    return id.replaceAll("#", "_"); // Keys can only contain letters, digits, underscore (_), dash (-), or equal sign (=)
  }

  private decodeId(id: string) {
    return id.replaceAll("_", "#"); // Keys can only contain letters, digits, underscore (_), dash (-), or equal sign (=)
  }

  async search(
    query: string,
    {
      documentId,
      page = 1,
      limit = 10,
      includeMetadata,
      includeRelationships,
      minScore,
      filter: extraFilter,
    }: {
      documentId?: string;
      page?: number;
      limit?: number;
      includeMetadata?: boolean;
      includeRelationships?: boolean;
      minScore?: number;
      filter?: string; // odata filter string
    } = {},
  ) {
    let filter = odata`namespaceId eq '${this.namespaceId}'`;
    if (this.tenantId) filter += ` and tenantId eq '${this.tenantId}'`;
    if (documentId) filter += ` and documentId eq '${documentId}'`;
    if (extraFilter) filter += ` and ${extraFilter}`;

    const results = await keywordSearchClient.search(query, {
      filter,
      top: limit,
      skip: (page - 1) * limit,
      searchFields: ["text"],
      highlightFields: "text",
      includeTotalCount: true,
      select: [
        "id",
        "namespaceId",
        "documentId",
        "tenantId",
        "metadata",
        "text",
      ],
    });

    const total = results.count;
    const totalPages = total ? Math.ceil(total / limit) : 1;

    let resultsArray = await this.asyncIterableToArray(results.results);
    if (minScore) {
      resultsArray = resultsArray.filter((result) => result.score >= minScore);
    }

    return {
      total,
      totalPages,
      perPage: limit,
      currentPage: page,
      hasNextPage: page < totalPages,
      hasPreviousPage: page > 1,
      results: resultsArray.map((result) => {
        const document = result.document;
        const metadata = safeParse(result.document.metadata) ?? {};
        const id = this.decodeId(document.id);

        // add top-level fields back to metadata to match vector store format
        topLevelMetadataKeys.forEach((key) => {
          metadata[key] = document[key];
        });

        const node = metadata._node_content
          ? metadataDictToNode(metadata)
          : new TextNode({ id_: id, text: document.text, metadata });

        return {
          id,
          score: result.score,
          highlights: result.highlights?.text ?? [],
          text: node.getContent(MetadataMode.NONE),
          metadata: includeMetadata ? node.metadata : undefined,
          relationships: includeRelationships ? node.relationships : undefined,
        };
      }) satisfies VectorStoreResult[],
    };
  }

  async listIds({
    page = 1,
    limit = 1000,
    documentId,
  }: {
    page?: number;
    limit?: number;
    documentId?: string;
  } = {}) {
    let filter = odata`namespaceId eq '${this.namespaceId}'`;
    if (this.tenantId) filter += ` and tenantId eq '${this.tenantId}'`;
    if (documentId) filter += ` and documentId eq '${documentId}'`;

    const results = await keywordSearchClient.search(undefined, {
      filter,
      top: limit,
      select: ["id"],
      includeTotalCount: true,
      skip: (page - 1) * limit,
    });

    const total = results.count;
    const totalPages = total ? Math.ceil(total / limit) : 1;

    const ids: string[] = [];
    for await (const result of results.results) {
      ids.push(this.decodeId(result.document.id));
    }

    return {
      total,
      totalPages,
      perPage: limit,
      currentPage: page,
      hasNextPage: page < totalPages,
      hasPreviousPage: page > 1,
      ids,
    };
  }

  async upsert(
    chunks: {
      id: string;
      text: string;
      documentId: string;
      metadata?: Record<string, unknown>;
    }[],
  ) {
    await keywordSearchClient.mergeOrUploadDocuments(
      chunks.map((chunk) => {
        const metadata = chunk.metadata ?? {};

        // delete these from metadata since they're already top-level fields
        topLevelMetadataKeys.forEach((key) => {
          if (metadata[key]) {
            metadata[key] = undefined;
          }
        });

        return {
          id: this.encodeId(chunk.id),
          text: chunk.text,
          namespaceId: this.namespaceId,
          tenantId: this.tenantId ?? null,
          documentId: chunk.documentId,
          metadata: JSON.stringify(metadata),
          metadata_array: Object.entries(metadata)
            .filter(
              ([key, value]) =>
                value !== undefined &&
                key !== "_node_content" &&
                key !== "_node_type",
            )
            .map(([key, value]) => ({
              key,
              value: typeof value === "string" ? value : JSON.stringify(value),
            })),
        };
      }),
    );
  }

  async deleteByIds(ids: string[]) {
    await keywordSearchClient.deleteDocuments(
      "id",
      ids.map((id) => this.encodeId(id)),
    );
  }
}<|MERGE_RESOLUTION|>--- conflicted
+++ resolved
@@ -8,12 +8,8 @@
   odata,
   SearchClient,
 } from "@azure/search-documents";
-import { TextNode } from "@llamaindex/core/schema";
+import { MetadataMode, TextNode } from "@llamaindex/core/schema";
 import { metadataDictToNode } from "@llamaindex/core/vector-store";
-<<<<<<< HEAD
-=======
-import { MetadataMode, TextNode } from "llamaindex";
->>>>>>> 8aac6b4f
 
 import { env } from "../env";
 import { VectorStoreResult } from "../vector-store/common/vector-store";
