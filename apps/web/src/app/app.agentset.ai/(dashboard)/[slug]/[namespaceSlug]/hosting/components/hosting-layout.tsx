--- conflicted
+++ resolved
@@ -31,10 +31,9 @@
 
   return (
     <Form {...form}>
-<<<<<<< HEAD
       <form
         onSubmit={handleSubmit}
-        className="flex h-[calc(100dvh-(--spacing(16))-(--spacing(20)))] flex-col"
+        className="flex h-[calc(100dvh-(--spacing(0))-(--spacing(20)))] flex-col"
       >
         <DeploymentStatusBar url={url} />
         <div className="flex flex-1 gap-8 overflow-hidden pt-6">
@@ -58,37 +57,6 @@
               {/* Preview */}
               <div className="flex-1 overflow-hidden">
                 {renderPreviewPane()}
-=======
-      <form onSubmit={handleSubmit} className="h-full">
-        <div className="flex h-[calc(100dvh-(--spacing(0))-(--spacing(20)))] flex-col">
-          <DeploymentStatusBar url={url} />
-          <div className="flex flex-1 gap-8 overflow-hidden pt-6">
-            {/* Config Pane - 60% on desktop, full width on mobile */}
-            <ScrollArea className="flex-1 lg:flex-6">
-              <div className="pr-4">
-                <HostingTabs
-                  form={form}
-                  data={data}
-                  onTabChange={setActiveTab}
-                />
-              </div>
-            </ScrollArea>
-
-            {/* Preview Pane - 40% on desktop, hidden on mobile */}
-            <div className="hidden flex-4 pb-2 lg:block">
-              <div className="flex h-full flex-col gap-4">
-                {/* Action Buttons */}
-                <PreviewActionButtons
-                  url={url}
-                  isDirty={isDirty}
-                  isUpdating={isUpdating}
-                  onDiscard={reset}
-                />
-                {/* Preview */}
-                <div className="flex-1 overflow-hidden">
-                  {renderPreviewPane()}
-                </div>
->>>>>>> 402c1b86
               </div>
             </div>
           </div>
