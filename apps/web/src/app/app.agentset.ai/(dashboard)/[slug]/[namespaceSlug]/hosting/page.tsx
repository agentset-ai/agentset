import DashboardPageWrapper from "@/components/dashboard-page-wrapper";

import HostingPageClient from "./page.client";

export default function HostingPage() {
  return (
<<<<<<< HEAD
    <DashboardPageWrapper title="Hosting" requireNamespace className="pb-0">
=======
    <DashboardPageWrapper
      title="Hosting"
      requireNamespace
      className="h-full py-0"
    >
>>>>>>> 402c1b86
      <HostingPageClient />
    </DashboardPageWrapper>
  );
}<|MERGE_RESOLUTION|>--- conflicted
+++ resolved
@@ -4,15 +4,11 @@
 
 export default function HostingPage() {
   return (
-<<<<<<< HEAD
-    <DashboardPageWrapper title="Hosting" requireNamespace className="pb-0">
-=======
     <DashboardPageWrapper
       title="Hosting"
       requireNamespace
       className="h-full py-0"
     >
->>>>>>> 402c1b86
       <HostingPageClient />
     </DashboardPageWrapper>
   );
