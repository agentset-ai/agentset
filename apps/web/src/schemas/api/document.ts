--- conflicted
+++ resolved
@@ -18,11 +18,7 @@
 
 export const DocumentStatusSchema = z
   .enum(DocumentStatus)
-<<<<<<< HEAD
-  .describe("The status of the document.");
-=======
   .meta({ id: "document-status", description: "The status of the document." });
->>>>>>> 84b44aef
 
 export const DocumentSchema = z
   .object({
